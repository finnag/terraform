package terraform

import (
	"testing"

	"github.com/hashicorp/terraform/addrs"
	"github.com/hashicorp/terraform/configs"
	"github.com/hashicorp/terraform/configs/configschema"
	"github.com/zclconf/go-cty/cty"
)

func TestNodeApplyableProviderExecute(t *testing.T) {
	config := &configs.Provider{
		Name: "foo",
		Config: configs.SynthBody("", map[string]cty.Value{
			"test_string": cty.StringVal("hello"),
		}),
	}
	provider := mockProviderWithConfigSchema(simpleTestSchema())
	providerAddr := addrs.AbsProviderConfig{
		Module:   addrs.RootModule,
		Provider: addrs.NewDefaultProvider("foo"),
	}

	n := &NodeApplyableProvider{&NodeAbstractProvider{
		Addr:   providerAddr,
		Config: config,
	}}

	ctx := &MockEvalContext{ProviderProvider: provider}
	ctx.installSimpleEval()
	if err := n.Execute(ctx, walkApply); err != nil {
		t.Fatalf("err: %s", err)
	}

	if !ctx.ConfigureProviderCalled {
		t.Fatal("should be called")
	}

	gotObj := ctx.ConfigureProviderConfig
	if !gotObj.Type().HasAttribute("test_string") {
		t.Fatal("configuration object does not have \"test_string\" attribute")
	}
	if got, want := gotObj.GetAttr("test_string"), cty.StringVal("hello"); !got.RawEquals(want) {
		t.Errorf("wrong configuration value\ngot:  %#v\nwant: %#v", got, want)
	}
}

func TestNodeApplyableProviderExecute_unknownImport(t *testing.T) {
	config := &configs.Provider{
		Name: "foo",
		Config: configs.SynthBody("", map[string]cty.Value{
			"test_string": cty.UnknownVal(cty.String),
		}),
	}
	provider := mockProviderWithConfigSchema(simpleTestSchema())
	providerAddr := addrs.AbsProviderConfig{
		Module:   addrs.RootModule,
		Provider: addrs.NewDefaultProvider("foo"),
	}
	n := &NodeApplyableProvider{&NodeAbstractProvider{
		Addr:   providerAddr,
		Config: config,
	}}

	ctx := &MockEvalContext{ProviderProvider: provider}
	ctx.installSimpleEval()

	diags := n.Execute(ctx, walkImport)
	if !diags.HasErrors() {
		t.Fatal("expected error, got success")
	}

	detail := `Invalid provider configuration: The configuration for provider["registry.terraform.io/hashicorp/foo"] depends on values that cannot be determined until apply.`
	if got, want := diags.Err().Error(), detail; got != want {
		t.Errorf("wrong diagnostic detail\n got: %q\nwant: %q", got, want)
	}

	if ctx.ConfigureProviderCalled {
		t.Fatal("should not be called")
	}
}

func TestNodeApplyableProviderExecute_unknownApply(t *testing.T) {
	config := &configs.Provider{
		Name: "foo",
		Config: configs.SynthBody("", map[string]cty.Value{
			"test_string": cty.UnknownVal(cty.String),
		}),
	}
	provider := mockProviderWithConfigSchema(simpleTestSchema())
	providerAddr := addrs.AbsProviderConfig{
		Module:   addrs.RootModule,
		Provider: addrs.NewDefaultProvider("foo"),
	}
	n := &NodeApplyableProvider{&NodeAbstractProvider{
		Addr:   providerAddr,
		Config: config,
	}}
	ctx := &MockEvalContext{ProviderProvider: provider}
	ctx.installSimpleEval()

	if err := n.Execute(ctx, walkApply); err != nil {
		t.Fatalf("err: %s", err)
	}

	if !ctx.ConfigureProviderCalled {
		t.Fatal("should be called")
	}

	gotObj := ctx.ConfigureProviderConfig
	if !gotObj.Type().HasAttribute("test_string") {
		t.Fatal("configuration object does not have \"test_string\" attribute")
	}
	if got, want := gotObj.GetAttr("test_string"), cty.UnknownVal(cty.String); !got.RawEquals(want) {
		t.Errorf("wrong configuration value\ngot:  %#v\nwant: %#v", got, want)
	}
}

<<<<<<< HEAD
func TestNodeApplyableProviderExecute_emptyValidate(t *testing.T) {
	config := &configs.Provider{
		Name:   "foo",
		Config: configs.SynthBody("", map[string]cty.Value{}),
	}
	provider := mockProviderWithConfigSchema(&configschema.Block{
		Attributes: map[string]*configschema.Attribute{
			"test_string": {
				Type:     cty.String,
				Required: true,
			},
		},
	})
=======
func TestNodeApplyableProviderExecute_sensitive(t *testing.T) {
	config := &configs.Provider{
		Name: "foo",
		Config: configs.SynthBody("", map[string]cty.Value{
			"test_string": cty.StringVal("hello").Mark("sensitive"),
		}),
	}
	provider := mockProviderWithConfigSchema(simpleTestSchema())
	providerAddr := addrs.AbsProviderConfig{
		Module:   addrs.RootModule,
		Provider: addrs.NewDefaultProvider("foo"),
	}

	n := &NodeApplyableProvider{&NodeAbstractProvider{
		Addr:   providerAddr,
		Config: config,
	}}

	ctx := &MockEvalContext{ProviderProvider: provider}
	ctx.installSimpleEval()
	if err := n.Execute(ctx, walkApply); err != nil {
		t.Fatalf("err: %s", err)
	}

	if !ctx.ConfigureProviderCalled {
		t.Fatal("should be called")
	}

	gotObj := ctx.ConfigureProviderConfig
	if !gotObj.Type().HasAttribute("test_string") {
		t.Fatal("configuration object does not have \"test_string\" attribute")
	}
	if got, want := gotObj.GetAttr("test_string"), cty.StringVal("hello"); !got.RawEquals(want) {
		t.Errorf("wrong configuration value\ngot:  %#v\nwant: %#v", got, want)
	}
}

func TestNodeApplyableProviderExecute_sensitiveValidate(t *testing.T) {
	config := &configs.Provider{
		Name: "foo",
		Config: configs.SynthBody("", map[string]cty.Value{
			"test_string": cty.StringVal("hello").Mark("sensitive"),
		}),
	}
	provider := mockProviderWithConfigSchema(simpleTestSchema())
>>>>>>> ae025248
	providerAddr := addrs.AbsProviderConfig{
		Module:   addrs.RootModule,
		Provider: addrs.NewDefaultProvider("foo"),
	}

	n := &NodeApplyableProvider{&NodeAbstractProvider{
		Addr:   providerAddr,
		Config: config,
	}}

	ctx := &MockEvalContext{ProviderProvider: provider}
	ctx.installSimpleEval()
	if err := n.Execute(ctx, walkValidate); err != nil {
		t.Fatalf("err: %s", err)
	}

<<<<<<< HEAD
	if ctx.ConfigureProviderCalled {
		t.Fatal("should not be called")
=======
	if !provider.PrepareProviderConfigCalled {
		t.Fatal("should be called")
	}

	gotObj := provider.PrepareProviderConfigRequest.Config
	if !gotObj.Type().HasAttribute("test_string") {
		t.Fatal("configuration object does not have \"test_string\" attribute")
	}
	if got, want := gotObj.GetAttr("test_string"), cty.StringVal("hello"); !got.RawEquals(want) {
		t.Errorf("wrong configuration value\ngot:  %#v\nwant: %#v", got, want)
>>>>>>> ae025248
	}
}<|MERGE_RESOLUTION|>--- conflicted
+++ resolved
@@ -117,7 +117,80 @@
 	}
 }
 
-<<<<<<< HEAD
+func TestNodeApplyableProviderExecute_sensitive(t *testing.T) {
+	config := &configs.Provider{
+		Name: "foo",
+		Config: configs.SynthBody("", map[string]cty.Value{
+			"test_string": cty.StringVal("hello").Mark("sensitive"),
+		}),
+	}
+	provider := mockProviderWithConfigSchema(simpleTestSchema())
+	providerAddr := addrs.AbsProviderConfig{
+		Module:   addrs.RootModule,
+		Provider: addrs.NewDefaultProvider("foo"),
+	}
+
+	n := &NodeApplyableProvider{&NodeAbstractProvider{
+		Addr:   providerAddr,
+		Config: config,
+	}}
+
+	ctx := &MockEvalContext{ProviderProvider: provider}
+	ctx.installSimpleEval()
+	if err := n.Execute(ctx, walkApply); err != nil {
+		t.Fatalf("err: %s", err)
+	}
+
+	if !ctx.ConfigureProviderCalled {
+		t.Fatal("should be called")
+	}
+
+	gotObj := ctx.ConfigureProviderConfig
+	if !gotObj.Type().HasAttribute("test_string") {
+		t.Fatal("configuration object does not have \"test_string\" attribute")
+	}
+	if got, want := gotObj.GetAttr("test_string"), cty.StringVal("hello"); !got.RawEquals(want) {
+		t.Errorf("wrong configuration value\ngot:  %#v\nwant: %#v", got, want)
+	}
+}
+
+func TestNodeApplyableProviderExecute_sensitiveValidate(t *testing.T) {
+	config := &configs.Provider{
+		Name: "foo",
+		Config: configs.SynthBody("", map[string]cty.Value{
+			"test_string": cty.StringVal("hello").Mark("sensitive"),
+		}),
+	}
+	provider := mockProviderWithConfigSchema(simpleTestSchema())
+	providerAddr := addrs.AbsProviderConfig{
+		Module:   addrs.RootModule,
+		Provider: addrs.NewDefaultProvider("foo"),
+	}
+
+	n := &NodeApplyableProvider{&NodeAbstractProvider{
+		Addr:   providerAddr,
+		Config: config,
+	}}
+
+	ctx := &MockEvalContext{ProviderProvider: provider}
+	ctx.installSimpleEval()
+	if err := n.Execute(ctx, walkValidate); err != nil {
+		t.Fatalf("err: %s", err)
+	}
+
+	if !provider.PrepareProviderConfigCalled {
+		t.Fatal("should be called")
+	}
+
+	gotObj := provider.PrepareProviderConfigRequest.Config
+	if !gotObj.Type().HasAttribute("test_string") {
+		t.Fatal("configuration object does not have \"test_string\" attribute")
+	}
+	if got, want := gotObj.GetAttr("test_string"), cty.StringVal("hello"); !got.RawEquals(want) {
+		t.Errorf("wrong configuration value\ngot:  %#v\nwant: %#v", got, want)
+	}
+}
+
 func TestNodeApplyableProviderExecute_emptyValidate(t *testing.T) {
 	config := &configs.Provider{
 		Name:   "foo",
@@ -131,53 +204,6 @@
 			},
 		},
 	})
-=======
-func TestNodeApplyableProviderExecute_sensitive(t *testing.T) {
-	config := &configs.Provider{
-		Name: "foo",
-		Config: configs.SynthBody("", map[string]cty.Value{
-			"test_string": cty.StringVal("hello").Mark("sensitive"),
-		}),
-	}
-	provider := mockProviderWithConfigSchema(simpleTestSchema())
-	providerAddr := addrs.AbsProviderConfig{
-		Module:   addrs.RootModule,
-		Provider: addrs.NewDefaultProvider("foo"),
-	}
-
-	n := &NodeApplyableProvider{&NodeAbstractProvider{
-		Addr:   providerAddr,
-		Config: config,
-	}}
-
-	ctx := &MockEvalContext{ProviderProvider: provider}
-	ctx.installSimpleEval()
-	if err := n.Execute(ctx, walkApply); err != nil {
-		t.Fatalf("err: %s", err)
-	}
-
-	if !ctx.ConfigureProviderCalled {
-		t.Fatal("should be called")
-	}
-
-	gotObj := ctx.ConfigureProviderConfig
-	if !gotObj.Type().HasAttribute("test_string") {
-		t.Fatal("configuration object does not have \"test_string\" attribute")
-	}
-	if got, want := gotObj.GetAttr("test_string"), cty.StringVal("hello"); !got.RawEquals(want) {
-		t.Errorf("wrong configuration value\ngot:  %#v\nwant: %#v", got, want)
-	}
-}
-
-func TestNodeApplyableProviderExecute_sensitiveValidate(t *testing.T) {
-	config := &configs.Provider{
-		Name: "foo",
-		Config: configs.SynthBody("", map[string]cty.Value{
-			"test_string": cty.StringVal("hello").Mark("sensitive"),
-		}),
-	}
-	provider := mockProviderWithConfigSchema(simpleTestSchema())
->>>>>>> ae025248
 	providerAddr := addrs.AbsProviderConfig{
 		Module:   addrs.RootModule,
 		Provider: addrs.NewDefaultProvider("foo"),
@@ -194,20 +220,7 @@
 		t.Fatalf("err: %s", err)
 	}
 
-<<<<<<< HEAD
 	if ctx.ConfigureProviderCalled {
 		t.Fatal("should not be called")
-=======
-	if !provider.PrepareProviderConfigCalled {
-		t.Fatal("should be called")
-	}
-
-	gotObj := provider.PrepareProviderConfigRequest.Config
-	if !gotObj.Type().HasAttribute("test_string") {
-		t.Fatal("configuration object does not have \"test_string\" attribute")
-	}
-	if got, want := gotObj.GetAttr("test_string"), cty.StringVal("hello"); !got.RawEquals(want) {
-		t.Errorf("wrong configuration value\ngot:  %#v\nwant: %#v", got, want)
->>>>>>> ae025248
 	}
 }